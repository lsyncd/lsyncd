--- conflicted
+++ resolved
@@ -27,9 +27,11 @@
             (builtins.match ''.*set\(.LSYNCD_VERSION ([0-9\.]*).*''
               (builtins.substring 0 500
                 (builtins.readFile ./CMakeLists.txt))) 0;
-<<<<<<< HEAD
-
-
+          mylua5_4 = pkgs.lua5_4.override({
+            packageOverrides =  luaself: luaprev: {
+              luarocks = luaprev.luarocks-3_7;
+            };
+          });
 
           buildExtensions = luapkgs: (
             let
@@ -90,17 +92,6 @@
               }
           );
 
-          buildTypes = {
-            lua5_1 = [(pkgs.lua5_1.withPackages (ps: [ps.luaposix ps.penlight (buildExtensions pkgs.lua51Packages)]))];
-            lua5_2 = [(pkgs.lua5_2.withPackages (ps: [ps.luaposix ps.penlight (buildExtensions pkgs.lua52Packages)]))];
-            lua5_3 = [(pkgs.lua5_3.withPackages (ps: [ps.luaposix ps.penlight (buildExtensions pkgs.lua53Packages)]))];
-            lua5_4 = [(pkgs.lua5_4.withPackages (ps: [ps.luaposix ps.penlight (buildExtensions pkgs.lua54Packages)]))];
-=======
-          mylua5_4 = pkgs.lua5_4.override({
-            packageOverrides =  luaself: luaprev: {
-              luarocks = luaprev.luarocks-3_7;
-            };
-          });
           luaposix35 = mylua: mylua.pkgs.buildLuarocksPackage {
             pname = "luaposix";
             lua = mylua;
@@ -125,11 +116,10 @@
           };
 
           buildTypes = { 
-            lua5_1 = [pkgs.lua5_1 pkgs.lua51Packages.luaposix];
-            lua5_2 = [pkgs.lua5_2 pkgs.lua52Packages.luaposix];
-            lua5_3 = [pkgs.lua5_3 pkgs.lua53Packages.luaposix];
-            lua5_4 = [pkgs.lua5_3 (luaposix35 mylua5_4)];
->>>>>>> bfc604a5
+            lua5_1 = [pkgs.lua5_1 pkgs.lua51Packages.luaposix (buildExtensions pkgs.lua51Packages)];
+            lua5_2 = [pkgs.lua5_2 pkgs.lua52Packages.luaposix (buildExtensions pkgs.lua51Packages)];
+            lua5_3 = [pkgs.lua5_3 pkgs.lua53Packages.luaposix (buildExtensions pkgs.lua51Packages)];
+            lua5_4 = [pkgs.lua5_3 (luaposix35 mylua5_4) (buildExtensions mylua5_4)];
           };
         in
         let
@@ -138,11 +128,7 @@
             name = "lsyncd";
 
             src = ./.;
-<<<<<<< HEAD
-            
-=======
 
->>>>>>> bfc604a5
             buildInputs = defaultDeps ++ luaPackages;
           });
           mkDev = packages: pkgs.mkShell {
